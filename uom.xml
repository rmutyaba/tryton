<?xml version="1.0"?>
<tryton>
    <data>
        <record model="ir.ui.view" id="uom_view_tree">
            <field name="model">product.uom</field>
            <field name="type">tree</field>
            <field name="arch" type="xml">
                <![CDATA[
                <tree string="Units of Measure">
                    <field name="name" select="1"/>
                    <field name="symbol" select="2"/>
                    <field name="category" select="1"/>
                    <field name="factor" select="2"/>
                    <field name="rate" select="2"/>
                    <field name="rounding" select="2"/>
<<<<<<< HEAD
                    <field name="active" select="2"/>
=======
                    <field name="active" select="2" tree_invisible="1"/>
>>>>>>> a8dd763c
                </tree>
                ]]>
            </field>
        </record>
        <record model="ir.ui.view" id="uom_view_form">
            <field name="model">product.uom</field>
            <field name="type">form</field>
            <field name="arch" type="xml">
                <![CDATA[
                <form string="Unit of Measure" col="4">
                    <label name="name"/>
                    <field name="name" />
                    <label name="category"/>
                    <field name="category"/>
                    <label name="symbol"/>
                    <field name="symbol"/>
                    <label name="active"/>
                    <field name="active"/>
                    <label name="factor"/>
                    <field name="factor"/>
                    <label name="rate"/>
                    <field name="rate"/>
                    <label name="rounding"/>
                    <field name="rounding" />
                </form>
                ]]>
            </field>
        </record>
        <record model="ir.action.act_window" id="act_uom_form">
            <field name="name">Units of Measure</field>
            <field name="res_model">product.uom</field>
            <field name="view_type">form</field>
        </record>
        <record model="ir.action.act_window.view" id="act_uom_form_view1">
            <field name="sequence" eval="10"/>
            <field name="view" ref="uom_view_tree"/>
            <field name="act_window" ref="act_uom_form"/>
        </record>
        <record model="ir.action.act_window.view" id="act_uom_form_view2">
            <field name="sequence" eval="20"/>
            <field name="view" ref="uom_view_form"/>
            <field name="act_window" ref="act_uom_form"/>
        </record>
        <menuitem name="Units of Measure" parent="menu_main_product"
            sequence="3" id="menu_uom_form" action="act_uom_form"/>
        <record model="ir.action.act_window" id="act_uom_form2">
            <field name="name">Units of Measure</field>
            <field name="res_model">product.uom</field>
            <field name="view_type">form</field>
        </record>
        <record model="ir.action.act_window.view" id="act_uom_form2_view1">
            <field name="sequence" eval="10"/>
            <field name="view" ref="uom_view_form"/>
            <field name="act_window" ref="act_uom_form2"/>
        </record>
        <record model="ir.action.act_window.view" id="act_uom_form2_view2">
            <field name="sequence" eval="20"/>
            <field name="view" ref="uom_view_tree"/>
            <field name="act_window" ref="act_uom_form2"/>
        </record>
        <menuitem name="New Unit of Measure" id="menu_uom_form2"
              parent="menu_uom_form" sequence="1" action="act_uom_form2"/>

        <record model="ir.ui.view" id="uom_category_view_tree">
            <field name="model">product.uom.category</field>
            <field name="type">tree</field>
            <field name="arch" type="xml">
              <![CDATA[
              <tree string="Categories of Unit of Measure">
                    <field name="name" select="1"/>
                    <field name="parent" select="1"/>
                    <field name="complete_name"/>
              </tree>
              ]]>
            </field>
        </record>

        <record model="ir.ui.view" id="uom_category_view_form">
            <field name="model">product.uom.category</field>
            <field name="type">form</field>
            <field name="arch" type="xml">
                <![CDATA[
                <form string="Category of Unit of Measure" col="6">
                    <label name="name"/>
                    <field name="name" select="1"/>
                    <label name="parent"/>
                    <field name="parent" select="1"/>
                    <label name="complete_name"/>
                    <field name="complete_name" />
                    <label name="childs"/>
                    <field name="childs" />
                </form>
                ]]>
            </field>
        </record>

        <record model="ir.action.act_window" id="act_uom_category_form">
            <field name="name">Categories of Unit of Measure</field>
            <field name="res_model">product.uom.category</field>
            <field name="view_type">form</field>
        </record>
        <record model="ir.action.act_window.view" id="act_uom_category_form_view1">
            <field name="sequence" eval="10"/>
            <field name="view" ref="uom_category_view_tree"/>
            <field name="act_window" ref="act_uom_category_form"/>
        </record>
        <record model="ir.action.act_window.view" id="act_uom_category_form_view2">
            <field name="sequence" eval="20"/>
            <field name="view" ref="uom_category_view_form"/>
            <field name="act_window" ref="act_uom_category_form"/>
        </record>
        <menuitem name="Categories" parent="menu_uom_form" sequence="2"
            id="menu_uom_category_form"
            action="act_uom_category_form"/>


        <record model="product.uom.category" id="uom_cat_unit">
            <field name="name">Units</field>
        </record>
        <record model="product.uom" id="uom_unit">
            <field name="name">Unit</field>
            <field name="symbol">u</field>
            <field name="category" ref="uom_cat_unit"/>
            <field name="rate" eval="1"/>
            <field name="factor" eval="1"/>
            <field name="rounding" eval="1"/>
        </record>

        <record model="product.uom.category" id="uom_cat_weight">
            <field name="name">Weight</field>
        </record>
        <record model="product.uom" id="uom_kilogram">
            <field name="name">Kilogram</field>
            <field name="symbol">kg</field>
            <field name="category" ref="uom_cat_weight"/>
            <field name="factor" eval="1000"/>
            <field name="rate" eval="0.001"/>
            <field name="rounding" eval="0.001"/>
        </record>
        <record model="product.uom" id="uom_gram">
            <field name="name">Gram</field>
            <field name="symbol">g</field>
            <field name="category" ref="uom_cat_weight"/>
            <field name="rate" eval="1"/>
            <field name="factor" eval="1"/>
            <field name="rounding" eval="0.001"/>
        </record>
        <record model="product.uom" id="uom_carat">
            <field name="name">Carat</field>
            <field name="symbol">c</field>
            <field name="category" ref="uom_cat_weight"/>
            <field name="rate" eval="0.2"/>
            <field name="factor" eval="5"/>
            <field name="rounding" eval="0.001"/>
        </record>
        <record model="product.uom" id="uom_pound">
            <field name="name">Pound</field>
            <field name="symbol">lbs</field>
            <field name="category" ref="uom_cat_weight"/>
            <field name="factor" eval="453.592"/>
            <field name="rate" eval="0.002205"/>
            <field name="rounding" eval="0.001"/>
        </record>
        <record model="product.uom" id="uom_once">
            <field name="name">Ounce</field>
            <field name="symbol">oz</field>
            <field name="category" ref="uom_cat_weight"/>
            <field name="factor" eval="28.3495"/>
            <field name="rate" eval="0.0352740"/>
            <field name="rounding" eval="0.001"/>
        </record>

        <record model="product.uom.category" id="uom_cat_time">
            <field name="name">Time</field>
        </record>
        <record model="product.uom" id="uom_second">
            <field name="name">Second</field>
            <field name="symbol">s</field>
            <field name="category" ref="uom_cat_time"/>
            <field name="rate" eval="1"/>
            <field name="factor" eval="1"/>
            <field name="rounding" eval="0.001"/>
        </record>
        <record model="product.uom" id="uom_minute">
            <field name="name">Minute</field>
            <field name="symbol">min</field>
            <field name="category" ref="uom_cat_time"/>
            <field name="rate" eval="1.0/60"/>
            <field name="factor" eval="60"/>
            <field name="rounding" eval="0.001"/>
        </record>
        <record model="product.uom" id="uom_hour">
            <field name="name">Hour</field>
            <field name="symbol">h</field>
            <field name="category" ref="uom_cat_time"/>
            <field name="rate" eval="1.0/3600"/>
            <field name="factor" eval="3600"/>
            <field name="rounding" eval="0.001"/>
        </record>
        <record model="product.uom" id="uom_day">
            <field name="name">Day</field>
            <field name="symbol">d</field>
            <field name="category" ref="uom_cat_time"/>
            <field name="rate" eval="1.0/(3600*24)"/>
            <field name="factor" eval="3600*24"/>
            <field name="rounding" eval="0.001"/>
        </record>


        <record model="product.uom.category" id="uom_cat_length">
            <field name="name">Length</field>
        </record>
        <record model="product.uom" id="uom_meter">
            <field name="name">Meter</field>
            <field name="symbol">m</field>
            <field name="category" ref="uom_cat_length"/>
            <field name="rate" eval="1"/>
            <field name="factor" eval="1"/>
            <field name="rounding" eval="0.001"/>
        </record>
        <record model="product.uom" id="uom_kilometer">
            <field name="name">Kilometer</field>
            <field name="symbol">km</field>
            <field name="category" ref="uom_cat_length"/>
            <field name="factor" eval="1000"/>
            <field name="rate" eval="0.001"/>
            <field name="rounding" eval="0.001"/>
        </record>
        <record model="product.uom" id="uom_centimeter">
            <field name="name">centimeter</field>
            <field name="symbol">cm</field>
            <field name="category" ref="uom_cat_length"/>
            <field name="rate" eval="100"/>
            <field name="factor" eval="0.01"/>
            <field name="rounding" eval="0.001"/>
        </record>
        <record model="product.uom" id="uom_millimeter">
            <field name="name">Millimeter</field>
            <field name="symbol">mm</field>
            <field name="category" ref="uom_cat_length"/>
            <field name="factor" eval="0.001"/>
            <field name="rate" eval="1000"/>
            <field name="rounding" eval="0.001"/>
        </record>
        <record model="product.uom" id="uom_foot">
            <field name="name">Foot</field>
            <field name="symbol">ft</field>
            <field name="category" ref="uom_cat_length"/>
            <field name="rate" eval="3.28084"/>
            <field name="factor" eval="0.304800"/>
            <field name="rounding" eval="0.001"/>
        </record>
        <record model="product.uom" id="uom_yard">
            <field name="name">Yard</field>
            <field name="symbol">yd</field>
            <field name="category" ref="uom_cat_length"/>
            <field name="factor" eval="0.914400"/>
            <field name="rate" eval="1.093613"/>
            <field name="rounding" eval="0.001"/>
        </record>
        <record model="product.uom" id="uom_inch">
            <field name="name">Inch</field>
            <field name="symbol">in</field>
            <field name="category" ref="uom_cat_length"/>
            <field name="factor" eval="0.02540"/>
            <field name="rate" eval="39.3701"/>
            <field name="rounding" eval="0.001"/>
        </record>
        <record model="product.uom" id="uom_mile">
            <field name="name">Mile</field>
            <field name="symbol">mi</field>
            <field name="category" ref="uom_cat_length"/>
            <field name="factor" eval="1609.344"/>
            <field name="rate" eval="0.000621"/>
            <field name="rounding" eval="0.001"/>
        </record>

        <record model="product.uom.category" id="uom_cat_volume">
            <field name="name">Volume</field>
        </record>
        <record model="product.uom" id="uom_cubic_meter">
            <field name="name">Cubic meter</field>
            <field name="symbol">m³</field>
            <field name="category" ref="uom_cat_volume"/>
            <field name="factor" eval="1000"/>
            <field name="rate" eval="0.001"/>
            <field name="rounding" eval="0.001"/>
        </record>
        <record model="product.uom" id="uom_liter">
            <field name="name">Liter</field>
            <field name="symbol">l</field>
            <field name="category" ref="uom_cat_length"/>
            <field name="factor" eval="1"/>
            <field name="rate" eval="1"/>
            <field name="rounding" eval="0.001"/>
        </record>
        <record model="product.uom" id="uom_cubic_centimeter">
            <field name="name">Cubic centimeter</field>
            <field name="symbol">cm³</field>
            <field name="category" ref="uom_cat_volume"/>
            <field name="factor" eval="0.001"/>
            <field name="rate" eval="1000"/>
            <field name="rounding" eval="0.001"/>
        </record>
        <record model="product.uom" id="uom_cubic_inch">
            <field name="name">Cubic inch</field>
            <field name="symbol">in³</field>
            <field name="category" ref="uom_cat_volume"/>
            <field name="factor" eval="0.016387"/>
            <field name="rate" eval="61.023744"/>
            <field name="rounding" eval="0.001"/>
        </record>
        <record model="product.uom" id="uom_cubic_foot">
            <field name="name">Cubic foot</field>
            <field name="symbol">ft³</field>
            <field name="category" ref="uom_cat_volume"/>
            <field name="factor" eval="28.316847"/>
            <field name="rate" eval="0.035315"/>
            <field name="rounding" eval="0.001"/>
        </record>
        <record model="product.uom" id="uom_gallon">
            <field name="name">Gallon</field>
            <field name="symbol">gal</field>
            <field name="category" ref="uom_cat_volume"/>
            <field name="factor" eval="3.785412"/>
            <field name="rate" eval="0.264172"/>
            <field name="rounding" eval="0.001"/>
        </record>

        <record model="product.uom.category" id="uom_cat_surface">
            <field name="name">Surface</field>
        </record>
        <record model="product.uom" id="uom_square_meter">
            <field name="name">Square meter</field>
            <field name="symbol">m²</field>
            <field name="category" ref="uom_cat_surface"/>
            <field name="factor" eval="1"/>
            <field name="rate" eval="1"/>
            <field name="rounding" eval="0.001"/>
        </record>
        <record model="product.uom" id="uom_square_centimeter">
            <field name="name">Square centimeter</field>
            <field name="symbol">cm²</field>
            <field name="category" ref="uom_cat_surface"/>
            <field name="factor" eval="0.0001"/>
            <field name="rate" eval="10000"/>
            <field name="rounding" eval="0.001"/>
        </record>
        <record model="product.uom" id="uom_are">
            <field name="name">Are</field>
            <field name="symbol">a</field>
            <field name="category" ref="uom_cat_surface"/>
            <field name="factor" eval="100"/>
            <field name="rate" eval="0.01"/>
            <field name="rounding" eval="0.001"/>
        </record>
        <record model="product.uom" id="uom_hectare">
            <field name="name">Hectare</field>
            <field name="symbol">ha</field>
            <field name="category" ref="uom_cat_surface"/>
            <field name="factor" eval="10000"/>
            <field name="rate" eval="0.0001"/>
            <field name="rounding" eval="0.001"/>
        </record>
        <record model="product.uom" id="uom_square_inch">
            <field name="name">Square inch</field>
            <field name="symbol">in²</field>
            <field name="category" ref="uom_cat_surface"/>
            <field name="factor" eval="0.000645"/>
            <field name="rate" eval="1550.0"/>
            <field name="rounding" eval="0.001"/>
        </record>
        <record model="product.uom" id="uom_square_foot">
            <field name="name">Square foot</field>
            <field name="symbol">ft²</field>
            <field name="category" ref="uom_cat_surface"/>
            <field name="factor" eval="0.092903"/>
            <field name="rate" eval="10.7639"/>
            <field name="rounding" eval="0.001"/>
        </record>
        <record model="product.uom" id="uom_square_yard">
            <field name="name">Square yard</field>
            <field name="symbol">yd²</field>
            <field name="category" ref="uom_cat_surface"/>
            <field name="factor" eval="0.836127"/>
            <field name="rate" eval="1.19599"/>
            <field name="rounding" eval="0.001"/>
        </record>


        <record model="ir.model.access" id="access_uom">
            <field name="model" search="[('model', '=', 'product.uom')]"/>
            <field name="perm_read" eval="True"/>
            <field name="perm_write" eval="False"/>
            <field name="perm_create" eval="False"/>
            <field name="perm_unlink" eval="False"/>
        </record>
        <record model="ir.model.access" id="access_uom_admin">
            <field name="model" search="[('model', '=', 'product.uom')]"/>
            <field name="group" ref="res.group_admin"/>
            <field name="perm_read" eval="True"/>
            <field name="perm_write" eval="True"/>
            <field name="perm_create" eval="True"/>
            <field name="perm_unlink" eval="True"/>
        </record>

        <record model="ir.model.access" id="access_uom_category">
            <field name="model" search="[('model', '=', 'product.uom.category')]"/>
            <field name="perm_read" eval="True"/>
            <field name="perm_write" eval="False"/>
            <field name="perm_create" eval="False"/>
            <field name="perm_unlink" eval="False"/>
        </record>
        <record model="ir.model.access" id="access_uom_category_admin">
          <field name="model" search="[('model', '=', 'product.uom.category')]"/>
            <field name="group" ref="res.group_admin"/>
            <field name="perm_read" eval="True"/>
            <field name="perm_write" eval="True"/>
            <field name="perm_create" eval="True"/>
            <field name="perm_unlink" eval="True"/>
        </record>

    </data>
</tryton><|MERGE_RESOLUTION|>--- conflicted
+++ resolved
@@ -13,11 +13,7 @@
                     <field name="factor" select="2"/>
                     <field name="rate" select="2"/>
                     <field name="rounding" select="2"/>
-<<<<<<< HEAD
-                    <field name="active" select="2"/>
-=======
                     <field name="active" select="2" tree_invisible="1"/>
->>>>>>> a8dd763c
                 </tree>
                 ]]>
             </field>
