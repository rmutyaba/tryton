#This file is part of Tryton.  The COPYRIGHT file at the top level of this repository contains the full copyright notices and license terms.
from trytond.osv import fields, OSV
from trytond.wizard import Wizard, WizardOSV
import datetime

class Product(OSV):
    "Product"
    _name = "product.product"
    _inherit = "product.product"

    quantity = fields.Function('get_quantity', type='float', string='Quantity',
                               fnct_search='search_quantity', readonly=True)
    forecast_quantity = fields.Function(
        'get_quantity', type='float', string='Forecast Quantity',
        fnct_search='search_quantity', readonly=True)

    def get_quantity(self, cursor, user, ids, name, args, context=None):
        if not (context and context.get('locations')):
            return dict([(id, 0.0) for id in ids])
<<<<<<< HEAD

        pbl = self.products_by_location(cursor, user,
                location_ids=context['locations'], product_ids=ids,
                forecast=(name == 'forecast_quantity'), with_childs=True,
                context=context)
=======
        location_ids = self.pool.get('stock.location').search(
            cursor, user, [('parent', 'child_of', context['locations'])],
            context=context)
        if name != 'forecast_quantity' and context.get('stock_date'):
            if context['stock_date'] != datetime.date.today():
                context = context.copy()
                context['stock_date'] = datetime.date.today()
        pbl = self.products_by_location(
            cursor, user, location_ids=location_ids, product_ids=ids,
            context=context)
>>>>>>> e6c6b15a
        res = {}
        for product_id in ids:
            res[product_id] = 0.0
        for line in pbl:
            res[line['product']] += line['quantity']
        return res

    def _search_quantity_eval_domain(self, line, domain):
        res = True
        for field, operator, operand in domain:
            value = line.get(field)
            if value == None:
                return False
            if operator not in ("=", ">=", "<=", ">", "<", "!="):
                return False
            if operator == "=":
                operator= "=="
            res = res and (eval(str(value) + operator + str(operand)))
        return res

    def search_quantity(self, cursor, user, name, domain=[], context=None):
        if not (context and context.get('locations')):
            return []
<<<<<<< HEAD

        pbl = self.products_by_location(cursor, user,
                location_ids=context['locations'],
                forecast=(name == 'forecast_quantity'), with_childs=True,
                context=context)

        if name == 'forecast_quantity':
            for line in pbl:
                line['forecast_quantity'] = line['quantity']
                del line['quantity']

=======
        location_ids = self.pool.get('stock.location').search(
            cursor, user, [('parent', 'child_of', context['locations'])],
            context=context)
        if name == 'forecast_quantity':
            pbl = self.products_by_location(
                cursor, user, location_ids=location_ids,
                skip_zero=False, context=context)
            for line in pbl:
                line['forecast_quantity'] = line['quantity']
                del line['quantity']
        else:
            if context.get('stock_date'):
                if context['stock_date'] != datetime.date.today():
                    context = context.copy()
                    del context['stock_date']
            pbl = self.products_by_location(
                cursor, user, location_ids=location_ids,
                skip_zero=False, context=context)
>>>>>>> e6c6b15a
        res= [line['product'] for line in pbl \
                    if self._search_quantity_eval_domain(line, domain)]
        return [('id', 'in', res)]


    def raw_products_by_location(self, cursor, user, location_ids,
<<<<<<< HEAD
            product_ids=None, forecast=False, with_childs=False, context=None):
=======
            product_ids=None,  context=None):
>>>>>>> e6c6b15a
        """
        Return a list like : [(location, product, uom, qty)] for each
        location and product given as argument. Null qty are not
        returned and the tuple (location, product,uom) is unique. The
        key stock_date in context can be used to compute stock for
        other date than today.
        """
        location_obj = self.pool.get('stock.location')
        if not location_ids:
            return []

        rule_obj = self.pool.get('ir.rule')
        move_query, move_val = rule_obj.domain_get(cursor, user, 'stock.move')

        if context.get('stock_date') and \
                context['stock_date'] > datetime.date.today():
            in_states = ['done', 'assigned', 'draft']
            out_states = ['done', 'assigned', 'draft']
        else:
            in_states = context and context.get('in_states') or ['done']
            out_states = context and context.get('out_states') or ['done']

        select_clause = \
                "SELECT location, product, uom, sum(quantity) AS quantity "\
                "FROM ( "\
                    "SELECT to_location AS location, product, uom, "\
                        "sum(quantity) AS quantity "\
                    "FROM stock_move "\
                    "WHERE state IN (%s) " \
                        "AND to_location %s "\
                    "GROUP BY to_location, product ,uom "\
                    "UNION  "\
                    "SELECT from_location AS location, product, uom, "\
                        "-sum(quantity) AS quantity "\
                    "FROM stock_move "\
                    "WHERE state IN (%s) " \
                        "AND from_location %s "\
                    "GROUP BY from_location, product, uom "\
                ") AS T GROUP BY T.location, T.product, T.uom"

        if with_childs:
            query, args = location_obj.search(cursor, user, [
                ('parent', 'child_of', location_ids),
                ], context=context, query_string=True)
            where_clause = " IN (" + query + ") "
            where_vals = args
        else:
            where_clause = " IN (" + \
                ",".join(["%s" for i in location_ids]) + ") "
            where_vals = location_ids[:]

        where_clause += " AND " + move_query + " "
        where_vals += move_val

        if product_ids:
            where_clause += "AND product in (" + \
                ",".join(["%s" for i in product_ids]) + ")"
            where_vals += product_ids

        where_clause += ' AND ('\
            '(effective_date IS NULL '\
            'AND ( planned_date <= %s or planned_date IS NULL)) '\
            'OR effective_date <= %s'\
            ')'
        if context.get('stock_date'):
            where_date = [context['stock_date'], context['stock_date']]
        else:
            where_date = [datetime.date.today(), datetime.date.today()]
        cursor.execute(select_clause % (
            ",".join(["%s" for i in in_states]), where_clause,
            ",".join(["%s" for i in out_states]), where_clause),
            in_states + where_vals + where_date + \
                    out_states + where_vals + where_date)

        return cursor.fetchall()

    def products_by_location(self, cursor, user, location_ids,
<<<<<<< HEAD
            product_ids=None, forecast=False, with_childs=False, context=None):

=======
                            product_ids=None, skip_zero=True, context=None):
        """
        Return a list like : [{location: 1, product: 1, uom: 1, qty:
        2}] for each location and product given as argument. The key
        stock_date in context can be used to compute stock for other
        date than today. If skip_zero, list item with quantity equal
        to zero are not returned.
        """
>>>>>>> e6c6b15a
        uom_obj = self.pool.get("product.uom")
        product_obj = self.pool.get("product.product")

        if not location_ids:
            return []

<<<<<<< HEAD
        res = {}
        raw_lines = self.raw_products_by_location(cursor, user, location_ids,
                product_ids, forecast=forecast, with_childs=with_childs,
                context=context)

        uom_ids = []
        product_ids = []
        for line in raw_lines:
            uom_ids.append(line[2])
            product_ids.append(line[1])

        uom_by_id = dict([(x.id, x) for x in uom_obj.browse(
                cursor, user, uom_ids, context=context)])
        default_uom = dict((x.id, x.default_uom) for x in product_obj.browse(
                cursor, user, product_ids, context=context))

        for line in raw_lines:
            location, product, uom, quantity = line
            key = (location, product, default_uom[product].id)
            res.setdefault(key, 0.0)
            res[key] += uom_obj.compute_qty(cursor, user, uom_by_id[uom],
                    quantity, default_uom[product], context=context)
        return [{
            'location': key[0],
            'product':key[1],
            'uom': key[2],
            'quantity': val,
            } for key, val in res.iteritems()]
=======
        if not product_ids:
            product_ids = product_obj.search(cursor, user, [], context=context)
        else:
            product_ids = product_ids[:]

        uom_ids = uom_obj.search(cursor, user, [], context=context)
        uom_by_id = dict((x.id, x) for x in uom_obj.browse(
                cursor, user, uom_ids, context=context))
        default_uom = dict((p.id, p.default_uom) for p in product_obj.browse(
                cursor, user, product_ids, context=context))

        res_dict = {}
        for line in self.raw_products_by_location(
            cursor, user, location_ids, product_ids, context=context):
            location, product, uom, quantity= line
            key = (location, product, default_uom[product].id)
            res_dict.setdefault(key, 0.0)
            res_dict[key] += uom_obj.compute_qty(
                cursor, user, uom_by_id[uom], quantity,
                default_uom[product], context=context)
            # Remove seen products from product_ids
            if key[1] in product_ids:
                product_ids.remove(key[1])

        res = [{'location': key[0],
                 'product': key[1],
                 'uom': key[2],
                 'quantity': val} for key, val in res_dict.iteritems()]
        # Complete result with missing products if asked
        if not skip_zero:
            for location_id in location_ids:
                for product_id in product_ids:
                    res.append({'location': location_id,
                               'product': product_id,
                               'uom': default_uom[product_id].id,
                               'quantity': 0.0})

        return res
>>>>>>> e6c6b15a

    def view_header_get(self, cursor, user, value, view_type='form',
            context=None):
        if not context.get('locations'):
            return False
        location_obj = self.pool.get('stock.location')
        locations = location_obj.browse(cursor, user, context.get('locations'),
                                        context=context)
        return value + " (" + ",".join([l.name for l in locations]) + ")"

Product()


class ChooseStockDateInit(WizardOSV):
    _name = 'stock.product_stock_date.init'
    forecast_date = fields.Date(
        'Forecast Date', help='Allow to compute expected '\
            'stock quantities for this date.\n'\
            '* An empty value is an infinite date in the future.\n'\
            '* A date in the past will provide historical values.')
ChooseStockDateInit()

class OpenLocation(Wizard):
    'Products by Locations'
    _name = 'stock.location.open'
    states = {
        'init': {
            'result': {
                'type': 'form',
                'object': 'stock.product_stock_date.init',
                'state': [
                    ('end', 'Cancel', 'tryton-cancel'),
                    ('open', 'Open', 'tryton-ok', True),
                ],
            },
        },
        'open': {
            'result': {
                'type': 'action',
                'action': '_action_open_location',
                'state': 'end',
            },
        },
    }

    def _action_open_location(self, cursor, user, data, context=None):
        model_data_obj = self.pool.get('ir.model.data')
        act_window_obj = self.pool.get('ir.action.act_window')

        model_data_ids = model_data_obj.search(cursor, user, [
            ('fs_id', '=', 'act_location_quantity_tree'),
            ('module', '=', 'stock'),
            ], limit=1, context=context)
        model_data = model_data_obj.browse(cursor, user, model_data_ids[0],
                context=context)
        res = act_window_obj.read(cursor, user, model_data.db_id, context=context)

        if context == None: context = {}
        context['product'] = data['id']
        if data['form']['forecast_date']:
            context['stock_date'] = data['form']['forecast_date']
        res['context'] = str(context)

        return res

OpenLocation()<|MERGE_RESOLUTION|>--- conflicted
+++ resolved
@@ -17,24 +17,13 @@
     def get_quantity(self, cursor, user, ids, name, args, context=None):
         if not (context and context.get('locations')):
             return dict([(id, 0.0) for id in ids])
-<<<<<<< HEAD
-
-        pbl = self.products_by_location(cursor, user,
-                location_ids=context['locations'], product_ids=ids,
-                forecast=(name == 'forecast_quantity'), with_childs=True,
-                context=context)
-=======
-        location_ids = self.pool.get('stock.location').search(
-            cursor, user, [('parent', 'child_of', context['locations'])],
-            context=context)
         if name != 'forecast_quantity' and context.get('stock_date'):
             if context['stock_date'] != datetime.date.today():
                 context = context.copy()
                 context['stock_date'] = datetime.date.today()
-        pbl = self.products_by_location(
-            cursor, user, location_ids=location_ids, product_ids=ids,
-            context=context)
->>>>>>> e6c6b15a
+        pbl = self.products_by_location(cursor, user,
+                location_ids=context['locations'], product_ids=ids,
+                with_childs=True, context=context)
         res = {}
         for product_id in ids:
             res[product_id] = 0.0
@@ -58,7 +47,6 @@
     def search_quantity(self, cursor, user, name, domain=[], context=None):
         if not (context and context.get('locations')):
             return []
-<<<<<<< HEAD
 
         pbl = self.products_by_location(cursor, user,
                 location_ids=context['locations'],
@@ -66,18 +54,9 @@
                 context=context)
 
         if name == 'forecast_quantity':
-            for line in pbl:
-                line['forecast_quantity'] = line['quantity']
-                del line['quantity']
-
-=======
-        location_ids = self.pool.get('stock.location').search(
-            cursor, user, [('parent', 'child_of', context['locations'])],
-            context=context)
-        if name == 'forecast_quantity':
-            pbl = self.products_by_location(
-                cursor, user, location_ids=location_ids,
-                skip_zero=False, context=context)
+            pbl = self.products_by_location(cursor, user,
+                    location_ids=context['locations'], with_childs=True,
+                    skip_zero=False, context=context)
             for line in pbl:
                 line['forecast_quantity'] = line['quantity']
                 del line['quantity']
@@ -86,26 +65,23 @@
                 if context['stock_date'] != datetime.date.today():
                     context = context.copy()
                     del context['stock_date']
-            pbl = self.products_by_location(
-                cursor, user, location_ids=location_ids,
-                skip_zero=False, context=context)
->>>>>>> e6c6b15a
+            pbl = self.products_by_location(cursor, user,
+                    location_ids=context['locations'], with_childs=True,
+                    skip_zero=False, context=context)
         res= [line['product'] for line in pbl \
                     if self._search_quantity_eval_domain(line, domain)]
         return [('id', 'in', res)]
 
 
     def raw_products_by_location(self, cursor, user, location_ids,
-<<<<<<< HEAD
-            product_ids=None, forecast=False, with_childs=False, context=None):
-=======
-            product_ids=None,  context=None):
->>>>>>> e6c6b15a
+            product_ids=None, with_childs=False, context=None):
         """
         Return a list like : [(location, product, uom, qty)] for each
-        location and product given as argument. Null qty are not
-        returned and the tuple (location, product,uom) is unique. The
-        key stock_date in context can be used to compute stock for
+        location and product given as argument.
+        Null qty are not returned and the tuple (location, product,uom)
+        is unique.
+        If with_childs, childs location are also computed.
+        The key stock_date in context can be used to compute stock for
         other date than today.
         """
         location_obj = self.pool.get('stock.location')
@@ -178,30 +154,25 @@
         return cursor.fetchall()
 
     def products_by_location(self, cursor, user, location_ids,
-<<<<<<< HEAD
-            product_ids=None, forecast=False, with_childs=False, context=None):
-
-=======
-                            product_ids=None, skip_zero=True, context=None):
-        """
-        Return a list like : [{location: 1, product: 1, uom: 1, qty:
-        2}] for each location and product given as argument. The key
-        stock_date in context can be used to compute stock for other
-        date than today. If skip_zero, list item with quantity equal
-        to zero are not returned.
-        """
->>>>>>> e6c6b15a
+            product_ids=None, with_childs=False, skip_zero=True, context=None):
+        """
+        Return a list like :
+            [{location: 1, product: 1, uom: 1, qty: 2}]
+            for each location and product given as argument.
+        The key stock_date in context can be used to compute stock for other
+        date than today.
+        If with_childs, childs locations are also computed.
+        If skip_zero, list item with quantity equal to zero are not returned.
+        """
         uom_obj = self.pool.get("product.uom")
         product_obj = self.pool.get("product.product")
 
         if not location_ids:
             return []
 
-<<<<<<< HEAD
         res = {}
         raw_lines = self.raw_products_by_location(cursor, user, location_ids,
-                product_ids, forecast=forecast, with_childs=with_childs,
-                context=context)
+                product_ids, with_childs=with_childs, context=context)
 
         uom_ids = []
         product_ids = []
@@ -220,33 +191,6 @@
             res.setdefault(key, 0.0)
             res[key] += uom_obj.compute_qty(cursor, user, uom_by_id[uom],
                     quantity, default_uom[product], context=context)
-        return [{
-            'location': key[0],
-            'product':key[1],
-            'uom': key[2],
-            'quantity': val,
-            } for key, val in res.iteritems()]
-=======
-        if not product_ids:
-            product_ids = product_obj.search(cursor, user, [], context=context)
-        else:
-            product_ids = product_ids[:]
-
-        uom_ids = uom_obj.search(cursor, user, [], context=context)
-        uom_by_id = dict((x.id, x) for x in uom_obj.browse(
-                cursor, user, uom_ids, context=context))
-        default_uom = dict((p.id, p.default_uom) for p in product_obj.browse(
-                cursor, user, product_ids, context=context))
-
-        res_dict = {}
-        for line in self.raw_products_by_location(
-            cursor, user, location_ids, product_ids, context=context):
-            location, product, uom, quantity= line
-            key = (location, product, default_uom[product].id)
-            res_dict.setdefault(key, 0.0)
-            res_dict[key] += uom_obj.compute_qty(
-                cursor, user, uom_by_id[uom], quantity,
-                default_uom[product], context=context)
             # Remove seen products from product_ids
             if key[1] in product_ids:
                 product_ids.remove(key[1])
@@ -254,18 +198,20 @@
         res = [{'location': key[0],
                  'product': key[1],
                  'uom': key[2],
-                 'quantity': val} for key, val in res_dict.iteritems()]
+                 'quantity': val} for key, val in res.iteritems()]
+
         # Complete result with missing products if asked
         if not skip_zero:
             for location_id in location_ids:
                 for product_id in product_ids:
-                    res.append({'location': location_id,
-                               'product': product_id,
-                               'uom': default_uom[product_id].id,
-                               'quantity': 0.0})
-
-        return res
->>>>>>> e6c6b15a
+                    res.append({
+                        'location': location_id,
+                        'product': product_id,
+                        'uom': default_uom[product_id].id,
+                        'quantity': 0.0,
+                        })
+
+        return res
 
     def view_header_get(self, cursor, user, value, view_type='form',
             context=None):
