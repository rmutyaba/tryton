<<<<<<< HEAD
* Made numpad locale aware
=======
* Selection widget used for many2one dynamically change their content following
  the domain specification
>>>>>>> ffc495da
* Add open button on binary and image widgets
* Hide buttons on image widget if readonly
* Added a connection manager à la gajim
* Fix warning in wizards
* Added possibility to use server-side icons
* Added additional gtk.Entry for filename on BinaryField
* Display deleted lines in One2Many and Many2Many
* Handle URL
* Add communication between boards
* Added domain inversion feature
* Handle loading attribute on fields
* Use default format for value in wizard form
* Add One2One field

Version 1.8.0 - 2010-11-01
* Bug fixes (see mercurial logs for details)
* More fully integrate GTK menubar for Mac OS
* Allow to configure search limit
* Add Previous/Next on list view
* Set non-applicable form controls in one2many view to be insensitive

Version 1.6.0 - 2010-05-08
* Bug fixes (see mercurial logs for details)
* Don't stop wizard execution when exception occurs
* Use ir.attachment view instead of a custom one
* Add fingerprint and CA check for SSL connection
* Use lazy load in Import/Export windows
* Validate record before switching view
* Refactoring:
    * Better naming in model
    * Group extends list
    * Add an index to Group
    * New common windows for dialog of many2one, one2many and many2many
    * one2many and many2many dialog use the same screen than the widget
    * Reduce the number of option in Screen
    * Remove RPCProxy to handle logout exception on every server call
    * Better naming of event signals
    * Fix on_change detection for many2many for issue1400
* Add PySON to replace python string evaluation
* Don't show "Spell Checking" option if gtkspell is not present
* Use the same internal model for many2many and one2many fields
* Remove egenix-mx-base and replace it by python-dateutil
* Add cache to safe_eval
* Use versioned configuration directory
* Next and Previous scroll per page on list and don't loop
* Add AccelGroup on search windows (CTRL+Return)
* Use same keyboard shortcut for xxx2many than for other fields

Version 1.4.0 - 2009-10-19
* Bug fixes (see mercurial logs for details)
* Handle datetime_field in xxx2Many
* Add new safe_eval
* Ask previous password for set_preferences on password change
* Add "Statusbar" option
* Add default filename for database backup
* Add checkbox on restore to update database
* Add 'login.host' options to hide server connection
* Handle required attribute with local domains
* Allow to run wizard in tabs
* Remove statusbar on form for more space
* Add "Change Accelerators" option
* Use gzip in pysocket
* Use the report name to create the temporary file to open it
* Allow to store wizard size
* Add reset default on fields
* Store in config default width and height of main window
* Added arrow navigation if supported by gtk
* Add 'starts with' and 'ends with' on char search
* Handle domain with '=' or '!=' as operator on selection
* Extend fields domain with local domains
* Improve float time widget to handle year, month, week and day
  and handle float_time attribute for contextual time convertion

Version 1.2.0 - 2009-04-20
* Bug fixes (see mercurial logs for details)
* Make graph works also with datetime
* Add edition on Many2Many
* Fix open in csv export to use file actions
* Update client labels at language change
* Handle datetime_field in Many2One
* Set readonly on records with _datetime in the context
* Display values of reference fields even if there is no model
* Allow to directly print or create email with reports
* Handle invisible states on list view
* Add user warnings
* Add Model in logs
* Allow to duplicate many records at once
* Improve netrpc communication speed
* Improve date widget to display mask only when having focus
* Fix for host with IPv6 enable but without default IPv6 route
* Add desktop entry
* Add win32 single executable
* Allow egg installation

Version 1.0.0 - 2008-11-17
* Initial release<|MERGE_RESOLUTION|>--- conflicted
+++ resolved
@@ -1,9 +1,6 @@
-<<<<<<< HEAD
 * Made numpad locale aware
-=======
 * Selection widget used for many2one dynamically change their content following
   the domain specification
->>>>>>> ffc495da
 * Add open button on binary and image widgets
 * Hide buttons on image widget if readonly
 * Added a connection manager à la gajim
