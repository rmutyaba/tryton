--- conflicted
+++ resolved
@@ -1,8 +1,5 @@
-<<<<<<< HEAD
 * compute_supply_date returns only one date
-=======
 * warehouse is not always required
->>>>>>> 46996f08
 
 Version 2.2.0 - 2011-10-25
 * Bug fixes (see mercurial logs for details)
