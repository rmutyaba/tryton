<<<<<<< HEAD
* Improve search on translatable fields
=======
* export_data return empty value for invisible fields
>>>>>>> dab0df51
* Don't allow to use float in Numeric fields
* set/get function on Fields take a list of ids
* New interface for Function/Property fields
  Take a Field as first argument instead of many separate arguments
  Remove static arguments
* Fix Float and Numeric for lost of precision
* Add decimal digits validation on fields
* Improve unittests to run trytond from tests
  Use sqlite as default backend
  Add skiptest attribute to data tag
  Add option to test_tryton to run tests from all modules
* Add MySQL backend
* Refactoring by validation with pylint
* Modify ondelete attribute of Many2One according to required attribute value
* Refactor import_data of ModelStorage
* Raise exception when search function is missing on Function fields
* Add LRU memoization, use it to cache compiled code for safe_eval.
* Add PySON to replace python string evaluation on client side
* Add JSON-RPC
* Add groups on Sequence Types and add rules on sequence based on it.
* Ignore Fields that starts with "_"
* Add comment on table and field for postgresql backend
* Remove egenix-mx-base and replace it by python-dateutil
* Add cache to safe_eval
* Rename HttpDaemon into XMLRPCDaemon
* Improve TranslateFactory to fetch all translations for a report in one query
* Handle displayname on webdav.collection
* Handle current-user-privilege-set on webdav.collection

Version 1.4.0 - 2009-10-19
* Bug fixes (see mercurial logs for details)
* Add datetime_field on xxx2Many to use a specific _datetime when reading the related record
* Add new tool safe_eval
* Handle sequence and history renaming when renaming table
* Add old_password to set_preferences of res.user on password change
* Allow to drop constraint, index and foreign key with custom table name
* Added column_rename on TableHandler
* Add new tool reduce_ids
* Add limit_clause function on cursor
* Fill the cursor cache at search
* Allow rpc on today of ir.date
* Use the module dependency order to apply views that inherits
* Allow to update database at the end of restore
* Add ir.model.access check get and set of ir.property
* Add ModelSingleton
* Move login test in res.user
* Rename osv into model on workflow
* Add logout method
* Move BrowseRecord cache onto the cursor except for Function fields
* Don't order search result if order value is []
* Add reload of modules if files have changed
* Add salt to sha of password
* Add strftime to ir.lang to handle locale's format
* Add sqlite backend
* Add validate test for required and size
* Remove _sequence on ModelSQL
* Use gzip in pysocket
* Add gzip encoding for XML-RPC
* Add report name in the result of Report.execute
* Add ir.action.wizard_size to store prefered wizard size
* Add delete_all action on One2Many field
* Read, write, create, delete permission on record rules
* Add reset_default method to ir.default
* Doesn't append '%' to "like", "ilike" clauses
* Handle database dump and restore with password
* Add float_time attribute in fields view

Version 1.2.0 - 2009-04-20
* Bug fixes (see mercurial logs for details)
* Add delete of foreign keys with ondelete CASCADE
* Add write for foreign keys with ondelete SET NULL
* Add datetime_field on Many2One to use a specific _datetime when reading the related record
* Use _datetime in context to read record value at specific datetime
* Add _history_table on ModelSQL to historize change on records
* Allow to use related fields (many2one and reference) in read
* Use rec_name function field instead of name_get and name_search
* Use a new Pool for objects
* Move workflow in ModelWorkflow and the workflow module
* Remove Service and LocalService objects
* New netrpc/xmlrpc syntax
* copy on ModelStorage copies one2many directly on the right record
* Search on translated field will search only on translated value
* Add active field on ir.action to allow better override of reports
* Add depends attributes on Column
* Make Modified Preorder Tree Traversal respects the default order of the model
* Add replace_attributes for xpath tag
* Add email parameter on report action
* Allow to inherit views from an other model
* Add user warnings
* Allow to use a list of id for copy method
* Use one lock per database
* Improve netrpc communication speed
* Add contextual domain on inherited views
* Allow to use globals in domain and states
* Add translate attribute on Selection field
* Use explicit join in search SQL query
* Fix for host with IPv6 enable but without default IPv6 route
* Allow egg installation

Version 1.0.0 - 2008-11-17
* Initial release<|MERGE_RESOLUTION|>--- conflicted
+++ resolved
@@ -1,8 +1,5 @@
-<<<<<<< HEAD
 * Improve search on translatable fields
-=======
 * export_data return empty value for invisible fields
->>>>>>> dab0df51
 * Don't allow to use float in Numeric fields
 * set/get function on Fields take a list of ids
 * New interface for Function/Property fields
