#This file is part of Tryton.  The COPYRIGHT file at the top level of
#this repository contains the full copyright notices and license terms.
from trytond.osv import fields, OSV
from trytond.wizard import Wizard, WizardOSV
import datetime

# TODO ensure that the link p_request p_line is never inconsistent
# (uom, qty, product, ...).
class PurchaseRequest(OSV):
    'Purchase Request'
    _name = 'stock.purchase_request'
    _description = __doc__

    product = fields.Many2One(
        'product.product', 'Product', required=True, select=True, readonly=True)
    party = fields.Many2One('relationship.party', 'Party',  select=True)
    quantity = fields.Float('Quantity', required=True)
    uom = fields.Many2One('product.uom', 'UOM', required=True, select=True)
    purchase_date = fields.Date('Best Purchase Date', readonly=True)
    supply_date = fields.Date('Expected Supply Date', readonly=True)
    stock_level =  fields.Float('Stock at Supply Date', readonly=True)
    warehouse = fields.Many2One(
        'stock.location', "Warehouse", required=True,
        domain="[('type', '=', 'warehouse')]", readonly=True)
    purchase_line = fields.Many2One(
        'purchase.line', 'Purchase Line',readonly=True)
    purchase = fields.Function(
        'get_purchase', type='many2one', relation='purchase.purchase',
        string='Purchase')
    company = fields.Many2One(
        'company.company', 'Company', required=True, readonly=True)
    state = fields.Function(
        'get_state', type='selection',
        selection=[("purchased", "Purchased"),
                   ("done", "Done"),
                   ("draft", "Draft"),
                   ("cancel", "Cancel")],
        string="State", readonly=True)

    def __init__(self):
        super(PurchaseRequest, self).__init__()
        self._order[0] = ('id', 'DESC')

    def default_company(self, cursor, user, context=None):
        company_obj = self.pool.get('company.company')
        if context is None:
            context = {}
        if context.get('company'):
            return company_obj.name_get(cursor, user, context['company'],
                    context=context)[0]
        return False

    def get_purchase(self, cursor, user, ids, name, args, context=None):
        res = {}
        purchase_obj = self.pool.get('purchase.purchase')
        purchase_ids = set()

        requests = self.browse(cursor, user, ids, context=context)
        for request in requests:
            if request.purchase_line:
                purchase_ids.add(request.purchase_line.purchase.id)
        purchase_names = dict(purchase_obj.name_get(
            cursor, user, purchase_ids, context=context))

        for request in requests:
            if request.purchase_line:
                pid = request.purchase_line.purchase.id
                res[request.id] = (pid, purchase_names[pid])
            else:
                res[request.id] = False

        return res

    def get_state(self, cursor, user, ids, name, args, context=None):
        res = {}.fromkeys(ids, 'draft')
        for request in self.browse(cursor, user, ids, context=context):
            if request.purchase_line:
                if request.purchase_line.purchase.state == 'cancel':
                    res[request.id] = 'cancel'
                elif request.purchase_line.purchase.state == 'done':
                    res[request.id] = 'done'
                else:
                    res[request.id] = 'purchased'
        return res

    def generate_requests(self, cursor, user, context=None):
        """
        For each product compute the purchase request that must be
        create today to meet product outputs.
        """
        order_point_obj = self.pool.get('stock.order_point')
        purchase_request_obj = self.pool.get('stock.purchase_request')
        product_obj = self.pool.get('product.product')
        location_obj = self.pool.get('stock.location')
        user_obj = self.pool.get('res.user')
        company = user_obj.browse(cursor, user, user, context=context).company

        # fetch warehouses:
        warehouse_ids = location_obj.search(
            cursor, user, [('type','=','warehouse')], context=context)
        # fetch order points
        order_point_ids = order_point_obj.search(
            cursor, user, [], context=context)
        # index them by product
        product2ops = {}
        for order_point in order_point_obj.browse(
            cursor, user, order_point_ids, context=context):
            product2ops[
                (order_point.location.id, order_point.product.id)
                ] = order_point

        # fetch stockable products
        product_ids = product_obj.search(
            cursor, user, [('type', '=', 'stockable')], context=context)
        #aggregate product by minimum supply date
        date2products = {}
        for product in product_obj.browse(cursor, user, product_ids,
                                          context=context):
            min_date, max_date = self.get_supply_dates(
                cursor, user, product, context=context)
            date2products.setdefault(min_date, []).append((product, max_date))

        # compute requests
        local_context = context and context.copy() or {}
        new_requests = []
        for min_date in date2products:
            product_ids = [x[0].id for x in date2products[min_date]]
            local_context.update(
                {'stock_date_end': min_date or datetime.date.max})
            pbl = product_obj.products_by_location(
                cursor, user, warehouse_ids, product_ids, with_childs=True,
                skip_zero=False, context=local_context)
            for product, max_date in date2products[min_date]:
                for warehouse_id in warehouse_ids:
                    qty = pbl.pop((warehouse_id, product.id))
                    order_point = product2ops.get((warehouse_id, product.id))
                    # Search for shortage between min-max
                    shortage_date, product_quantity = self.get_shortage(
                        cursor, user, warehouse_id, product.id, min_date,
                        max_date, min_date_qty=qty, order_point=order_point,
                        context=context)

                    if shortage_date == None or product_quantity == None:
                        continue
                    # generate request values
                    request_val = self.compute_request(
                        cursor, user, product, warehouse_id, shortage_date,
                        product_quantity, company, order_point, context=context)
                    new_requests.append(request_val)

        self.create_requests(cursor, user, new_requests, context=context)
        return {}

    def create_requests(self, cursor, user, new_requests, context=None):
        """
        Compare new_requests with already existing request and avoid
        to re-create existing requests.
        """
        # delete purchase request without a purchase line
        uom_obj = self.pool.get('product.uom')
        request_obj = self.pool.get('stock.purchase_request')
        product_supplier_obj = self.pool.get('purchase.product_supplier')
        req_ids = request_obj.search(
            cursor, user, [('purchase_line', '=', False)], context=context)
        request_obj.delete(cursor, user, req_ids, context=context)

        req_ids = request_obj.search(
                cursor, user,
                [('purchase_line.moves', '=', False),
                 ('purchase_line.purchase.state', '!=', 'cancel')],
                context=context
                )
        requests = request_obj.browse(cursor, user, req_ids, context=context)
        # Fetch data from existing requests
        existing_req = {}
        for request in requests:
            pline = request.purchase_line
            # Skip incoherent request
            if request.product.id != pline.product.id or \
                    request.warehouse.id != pline.purchase.warehouse.id:
                continue
            # Take smallest amount between request and purchase line
            req_qty = uom_obj.compute_qty(
                    cursor, user, request.uom, request.quantity,
                    pline.unit, context=context)
            if req_qty < pline.quantity:
                quantity = request.quantity
                uom = request.uom
            else:
                quantity = pline.quantity
                uom = pline.unit

            existing_req.setdefault(
                (request.product.id, request.warehouse.id),
                []).append({'supply_date': request.supply_date or datetime.date.max,
                            'quantity': quantity,
                            'uom': uom}
                           )

        for i in existing_req.itervalues():
            i.sort(lambda r,s: cmp(r['supply_date'],s['supply_date']))

        # Update new requests to take existing requests into account
        new_requests.sort(lambda r,s: cmp(r['supply_date'],s['supply_date']))
        for new_req in new_requests:
            for old_req in existing_req.get((new_req['product'].id,
                                             new_req['warehouse']), []):
                if old_req['supply_date'] <= new_req['supply_date']:
                    quantity = uom_obj.compute_qty(
                        cursor, user, old_req['uom'], old_req['quantity'],
                        new_req['uom'], context=context)
                    new_req['quantity'] = max(0.0, new_req['quantity'] - quantity)
                    old_req['quantity'] = uom_obj.compute_qty(
                        cursor, user, new_req['uom'],
                        max(0.0, quantity - new_req['quantity']),
                        old_req['uom'], context=context)
                else:
                    break

        # Create new request
        for new_req in new_requests:
            if new_req['supply_date'] == datetime.date.max:
                new_req['supply_date'] = None
            if new_req['quantity'] > 0.0:
                new_req.update({'product': new_req['product'].id,
                                'party': new_req['party'] and new_req['party'].id,
                                'uom': new_req['uom'].id,
                                'company': new_req['company'].id
                                })
                request_obj.create(cursor, user, new_req, context=context)

    def get_supply_dates(self, cursor, user, product, context=None):
        """
        Return the minimal interval of earliest supply dates for a product.

        :param cursor: the database cursor
        :param user: the user id
        :param product: a BrowseRecord of the Product
        :param context: the context
        :return: a tuple with the two dates
        """
        product_supplier_obj = self.pool.get('purchase.product_supplier')
        date_obj = self.pool.get('ir.date')

        min_date = None
        max_date = None
        today = date_obj.today(cursor, user, context=context)

        for product_supplier in product.product_suppliers:
            supply_date, next_supply_date = product_supplier_obj.\
                    compute_supply_date(cursor, user, product_supplier,
                            date=today, context=context)
            if (not min_date) or supply_date < min_date:
                min_date = supply_date
            if (not max_date):
                max_date = next_supply_date
            if supply_date > min_date and supply_date < max_date:
                max_date = supply_date
            if next_supply_date < max_date:
                max_date = next_supply_date

        if not min_date:
            min_date = datetime.date.max
            max_date = datetime.date.max

        return (min_date, max_date)

    def compute_request(self, cursor, user, product, location_id, shortage_date,
                        product_quantity, company, order_point=None,
                        context=None):
        """
        Return the value of the purchase request which will answer to
        the needed quantity at the given date. I.e: the latest
        purchase date, the expected supply date and the prefered
        supplier.
        """
        uom_obj = self.pool.get('product.uom')
        product_supplier_obj = self.pool.get('purchase.product_supplier')
        date_obj = self.pool.get('ir.date')

        supplier = None
        timedelta = datetime.timedelta.max
        today = date_obj.today(cursor, user, context=context)
        max_quantity = order_point and order_point.max_quantity or 0.0
        for product_supplier in product.product_suppliers:
            supply_date = product_supplier_obj.compute_supply_date(cursor, user,
                    product_supplier, date=today, context=context)[0]
            sup_timedelta = shortage_date - supply_date
            if not supplier:
                supplier = product_supplier.party
                timedelta = sup_timedelta
                continue

            if timedelta < datetime.timedelta(0) \
                    and (sup_timedelta >= datetime.timedelta(0) \
                    or sup_timedelta > timedelta):
                supplier = product_supplier.party
                timedelta = sup_timedelta

        if supplier:
            purchase_date = product_supplier_obj.compute_purchase_date(cursor,
                    user, product_supplier, shortage_date, context=context)
        else:
            purchase_date = today

        quantity = uom_obj.compute_qty(cursor, user, product.default_uom,
                max_quantity - product_quantity,
                product.purchase_uom or product.default_uom,
                context=context)

        return {'product': product,
                'party': supplier and supplier or None,
                'quantity': quantity,
                'uom': product.purchase_uom or product.default_uom,
                'purchase_date': purchase_date,
                'supply_date': shortage_date,
                'stock_level': product_quantity,
                'company': company,
                'warehouse': location_id,
                }

    def get_shortage(self, cursor, user, location_id, product_id, min_date,
                     max_date, min_date_qty, order_point=None, context=None):
        """
        Return between min_date and max_date  the first date where the
            stock quantity is less than the minimal quantity and
            the smallest stock quantity in the interval
            or None if there is no date where stock quantity is less than
            the minimal quantity
        The minimal quantity comes from the order_point or is zero

        :param cursor: the database cursor
        :param user: the user id
        :param location_id: the stock location id
        :param produc_id: the product id
        :param min_date: the minimal date
        :param max_date: the maximal date
        :param min_date_qty: the stock quantity at the minimal date
        :param order_point: a BrowseRecord of the Order Point
        :param context: the context
        :return: a tuple with the date and the quantity
        """
        product_obj = self.pool.get('product.product')

        res_date = None
        res_qty = None

        min_quantity = order_point and order_point.min_quantity or 0.0

        current_date = min_date
        current_qty = min_date_qty
        while (current_date < max_date) or (current_date == min_date):
            if current_qty < min_quantity:
                if not res_date:
                    res_date = current_date
                if (not res_qty) or (current_qty < res_qty):
                    res_qty = current_qty

            local_context = context and context.copy() or {}
            local_context['stock_date_start'] = current_date
            local_context['stock_date_end'] = current_date
            res = product_obj.products_by_location(
                cursor, user, [location_id],
                [product_id], with_childs=True, skip_zero=False,
                context=context)
            for qty in res.itervalues():
                current_qty += qty
            if current_date == datetime.date.max:
                break
            current_date += datetime.timedelta(1)

        return (res_date, res_qty)

PurchaseRequest()


class CreatePurchaseAskTerm(WizardOSV):
    _name = 'stock.purchase_request.create_purchase.ask_term'
    party = fields.Many2One('relationship.party', 'Supplier', readonly=True)
    company = fields.Many2One('company.company', 'Company', readonly=True)
    payment_term = fields.Many2One(
        'account.invoice.payment_term', 'Payment Term', required=True)

CreatePurchaseAskTerm()

class CreatePurchaseAskParty(WizardOSV):
    _name = 'stock.purchase_request.create_purchase.ask_party'
    product = fields.Many2One('product.product', 'Product', readonly=True)
    company = fields.Many2One('company.company', 'Company', readonly=True)
    party = fields.Many2One('relationship.party', 'Supplier', required=True)

CreatePurchaseAskParty()

class CreatePurchase(Wizard):
    'Create Purchase'
    _name = 'stock.purchase_request.create_purchase'

    states = {

        'init': {
            'result': {
                'type': 'choice',
                'next_state': '_create_purchase',
                },
            },


        'ask_user_party': {
            'actions': ['_set_default_party'],
            'result': {
                'type': 'form',
                'object': 'stock.purchase_request.create_purchase.ask_party',
                'state': [
                    ('end', 'Cancel', 'tryton-cancel'),
                    ('init', 'Continue', 'tryton-ok', True),
                    ],
                },
            },

        'ask_user_term': {
            'actions': ['_set_default_term'],
            'result': {
                'type': 'form',
                'object': 'stock.purchase_request.create_purchase.ask_term',
                'state': [
                    ('end', 'Cancel', 'tryton-cancel'),
                    ('init', 'Continue', 'tryton-ok', True),
                    ],
                },
            },

        }

    def _set_default_party(self, cursor, user, data, context=None):

        request_obj = self.pool.get('stock.purchase_request')
        requests = request_obj.browse(cursor, user, data['ids'], context=context)
        for request in requests:
            if request.purchase_line:
                continue
            if not request.party:
                return {'product': request.product.id,'company': request.company.id}
        # probably somebody edited records in the meanwhile TODO: better msg
        raise Exception("Unexpected error")

    def _set_default_term(self, cursor, user, data, context=None):

        request_obj = self.pool.get('stock.purchase_request')
        requests = request_obj.browse(cursor, user, data['ids'], context=context)
        for request in requests:
            if (not request.party) or request.purchase_line:
                continue
            if not request.party.supplier_payment_term:
                return {'party': request.party.id,'company': request.company.id}

        raise Exception("Unexpected error")

    def _create_purchase(self, cursor, user, data, context=None):
        request_obj = self.pool.get('stock.purchase_request')
        party_obj = self.pool.get('relationship.party')
        purchase_obj = self.pool.get('purchase.purchase')
        product_obj = self.pool.get('product.product')
        line_obj = self.pool.get('purchase.line')
        date_obj = self.pool.get('ir.date')

        form = data['form']
        if form.get('product') and form.get('party') and \
                form.get('company'):
            product_obj.write(
                cursor, user, form['product'],
                {'product_suppliers': [('create', {'product': form['product'],
                                                'party': form['party'],
                                                'company': form['company'],})
                                       ],
                 },
                context=context)
            for request in request_obj.browse(cursor, user, data['ids'],
                                              context=context):
                if request.product.id == form['product'] and not request.party:
                    request_obj.write(cursor, user, request.id,
                                      {'party': form['party']},
                                      context=context)

        elif form.get('payment_term') and form.get('party') and \
                form.get('company'):
            local_context = context and context.copy() or {}
            local_context['company'] = form['company']
            party_obj.write(
                cursor, user, form['party'],
                {'supplier_payment_term': form['payment_term']}, context=local_context)

        requests = request_obj.browse(cursor, user, data['ids'], context=context)
        purchases = {}
        # collect data
        for request in requests:
            if request.purchase_line:
                continue

            if request.party:
                party = request.party
            elif request.product.product_suppliers:
                party = request.product.product_suppliers[0].party
                request_obj.write(cursor, user, request.id, {'party': party.id},
                                  context=context)
            else:
                return 'ask_user_party'

            if not party.supplier_payment_term:
                return 'ask_user_term'

            key = (request.party.id, request.company.id, request.warehouse.id)
            if key not in purchases:

                purchase = {
                    'company': request.company.id,
<<<<<<< HEAD
                    'party': party.id,
                    'purchase_date': request.purchase_date or datetime.date.today(),
                    'payment_term': party.supplier_payment_term.id,
=======
                    'party': request.party.id,
                    'purchase_date': request.purchase_date or date_obj.today(
                        cursor, user, context=context),
                    'payment_term': request.party.supplier_payment_term and \
                        request.party.supplier_payment_term.id or None,
>>>>>>> 4202572f
                    'warehouse': request.warehouse.id,
                    'currency': request.company.currency.id,
                    'lines': [],
                    }

                purchases[key] = purchase
            else:
                purchase = purchases[key]

            line = self.compute_purchase_line(
                cursor, user, request, context=context)
            purchase['lines'].append(line)
            if request.purchase_date:
                if purchase.get('purchase_date'):
                    purchase['purchase_date'] = min(purchase['purchase_date'],
                                                    request.purchase_date)
                else:
                    purchase['purchase_date'] = request.purchase_date

        # Create all
        for purchase in purchases.itervalues():
            lines = purchase.pop('lines')
            purchase_id = purchase_obj.create(cursor, user, purchase, context=context)
            for line in lines:
                request_id = line.pop('request')
                line['purchase'] = purchase_id
                line_id = line_obj.create(cursor, user, line, context=context)
                request_obj.write(
                    cursor, user, request_id, {'purchase_line': line_id},
                    context=context)

        return 'end'


    def compute_purchase_line(self, cursor, user, request, context=None):
        party_obj = self.pool.get('relationship.party')
        product_obj = self.pool.get('product.product')
        line = {
            'product': request.product.id,
            'unit': request.uom.id,
            'quantity': request.quantity,
            'request': request.id,
            'description': request.product.name,
            }
        local_context = context.copy()
        local_context['uom'] = request.uom.id
        local_context['supplier'] = request.party.id
        local_context['currency'] = request.company.currency.id

        # XXX purchase with several lines of the same product
        product_price = product_obj.get_purchase_price(
            cursor, user, [request.product.id], request.quantity,
            context=local_context)[request.product.id]
        line['unit_price'] = product_price

        taxes = []
        for tax in request.product.supplier_taxes_used:
            if 'supplier_' + tax.group.code in party_obj._columns \
                    and request.party['supplier_' + tax.group.code]:
                taxes.append(
                        request.party['supplier_' + tax.group.code].id)
                continue
            taxes.append(tax.id)
        line['taxes'] = [('add', taxes)]
        return line

CreatePurchase()<|MERGE_RESOLUTION|>--- conflicted
+++ resolved
@@ -513,17 +513,10 @@
 
                 purchase = {
                     'company': request.company.id,
-<<<<<<< HEAD
                     'party': party.id,
-                    'purchase_date': request.purchase_date or datetime.date.today(),
-                    'payment_term': party.supplier_payment_term.id,
-=======
-                    'party': request.party.id,
                     'purchase_date': request.purchase_date or date_obj.today(
                         cursor, user, context=context),
-                    'payment_term': request.party.supplier_payment_term and \
-                        request.party.supplier_payment_term.id or None,
->>>>>>> 4202572f
+                    'payment_term': party.supplier_payment_term.id,
                     'warehouse': request.warehouse.id,
                     'currency': request.company.currency.id,
                     'lines': [],
