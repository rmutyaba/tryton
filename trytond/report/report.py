--- conflicted
+++ resolved
@@ -18,17 +18,8 @@
 import time
 import os
 import datetime
-<<<<<<< HEAD
 import md5
-
-if not hasattr(locale, 'nl_langinfo'):
-    locale.nl_langinfo = lambda *a: '%x'
-
-if not hasattr(locale, 'D_FMT'):
-    locale.D_FMT = None
-=======
 from _strptime import LocaleTime
->>>>>>> 8481b027
 
 MODULE_LIST = []
 MODULE_CLASS_LIST = {}
